<<<<<<< HEAD
- This is a very rough draft. Configure via GUI, specify the host and port of the Wyoming server.
=======
- This is a very rough draft. Configure via GUI, specify the host and port of the Wyoming server. Select voice.
- In general, it would be good to figure out if there’s a standard way of working with languages. The implementation varies across different integrations.
>>>>>>> 9f611cc8
- Long text in the `set_conversation_response` block (e.g., transmitted via a variable) still cause problems for slow TTS. Although the text is processed in segments and playback can begin, the complete file for the satellite will only be provided after full generation. Also, satellites will not play audio from the tts.speak service if generation takes more than 5 seconds, as streaming is not used for this case.

#### A few [diagrams](https://github.com/mitrokun/streaming_tts_proxy/blob/main/DIAGRAM.md)

---
### fallback_support branch

* Added support for a fallback TTS server to to ensure improve reliability  during primary server outages.
* Optimized integration loading during Home Assistant restart: integrations will continue to function even if the main server is unavailable. Voice lists will be automatically restored when the main server reappears on the network and a request is made; until then, a fallback server will be utilized.
* Redesigned connection management: transitioning to low-level operations with  `asyncio`.
* In addition to local providers, cloud providers can be used through appropriate integrations, e.g. [wyoming_openai](https://github.com/roryeckel/wyoming_openai).

To set up a fallback server, you will need to know the voice's name.

Example for PiperTTS configuration on the `192.168.1.199` host 

![image](https://github.com/user-attachments/assets/d01bcf2e-caf2-4bd7-922f-af6771959f90)<|MERGE_RESOLUTION|>--- conflicted
+++ resolved
@@ -1,15 +1,14 @@
-<<<<<<< HEAD
-- This is a very rough draft. Configure via GUI, specify the host and port of the Wyoming server.
-=======
+
+
+
 - This is a very rough draft. Configure via GUI, specify the host and port of the Wyoming server. Select voice.
 - In general, it would be good to figure out if there’s a standard way of working with languages. The implementation varies across different integrations.
->>>>>>> 9f611cc8
 - Long text in the `set_conversation_response` block (e.g., transmitted via a variable) still cause problems for slow TTS. Although the text is processed in segments and playback can begin, the complete file for the satellite will only be provided after full generation. Also, satellites will not play audio from the tts.speak service if generation takes more than 5 seconds, as streaming is not used for this case.
 
 #### A few [diagrams](https://github.com/mitrokun/streaming_tts_proxy/blob/main/DIAGRAM.md)
 
 ---
-### fallback_support branch
+### fallback_support
 
 * Added support for a fallback TTS server to to ensure improve reliability  during primary server outages.
 * Optimized integration loading during Home Assistant restart: integrations will continue to function even if the main server is unavailable. Voice lists will be automatically restored when the main server reappears on the network and a request is made; until then, a fallback server will be utilized.
